from __future__ import print_function

import numpy as np
import scipy.sparse as sp
import warnings
from abc import ABCMeta, abstractmethod

from . import libsvm, liblinear
from . import libsvm_sparse
from ..base import BaseEstimator, ClassifierMixin, ChangedBehaviorWarning
from ..preprocessing import LabelEncoder
from ..multiclass import _ovr_decision_function
from ..utils import check_array, check_random_state, column_or_1d
from ..utils import ConvergenceWarning, compute_class_weight, deprecated
from ..utils.extmath import safe_sparse_dot
from ..utils.validation import check_is_fitted, NotFittedError
from ..utils.multiclass import check_classification_targets
from ..externals import six

LIBSVM_IMPL = ['c_svc', 'nu_svc', 'one_class', 'epsilon_svr', 'nu_svr']


def _one_vs_one_coef(dual_coef, n_support, support_vectors):
    """Generate primal coefficients from dual coefficients
    for the one-vs-one multi class LibSVM in the case
    of a linear kernel."""

    # get 1vs1 weights for all n*(n-1) classifiers.
    # this is somewhat messy.
    # shape of dual_coef_ is nSV * (n_classes -1)
    # see docs for details
    n_class = dual_coef.shape[0] + 1

    # XXX we could do preallocation of coef but
    # would have to take care in the sparse case
    coef = []
    sv_locs = np.cumsum(np.hstack([[0], n_support]))
    for class1 in range(n_class):
        # SVs for class1:
        sv1 = support_vectors[sv_locs[class1]:sv_locs[class1 + 1], :]
        for class2 in range(class1 + 1, n_class):
            # SVs for class1:
            sv2 = support_vectors[sv_locs[class2]:sv_locs[class2 + 1], :]

            # dual coef for class1 SVs:
            alpha1 = dual_coef[class2 - 1, sv_locs[class1]:sv_locs[class1 + 1]]
            # dual coef for class2 SVs:
            alpha2 = dual_coef[class1, sv_locs[class2]:sv_locs[class2 + 1]]
            # build weight for class1 vs class2

            coef.append(safe_sparse_dot(alpha1, sv1)
                        + safe_sparse_dot(alpha2, sv2))
    return coef


class BaseLibSVM(six.with_metaclass(ABCMeta, BaseEstimator)):
    """Base class for estimators that use libsvm as backing library

    This implements support vector machine classification and regression.

    Parameter documentation is in the derived `SVC` class.
    """

    # The order of these must match the integer values in LibSVM.
    # XXX These are actually the same in the dense case. Need to factor
    # this out.
    _sparse_kernels = ["linear", "poly", "rbf", "sigmoid", "precomputed"]

    @abstractmethod
    def __init__(self, impl, kernel, degree, gamma, coef0,
                 tol, C, nu, epsilon, shrinking, probability, cache_size,
                 class_weight, verbose, max_iter, random_state):

        if impl not in LIBSVM_IMPL:  # pragma: no cover
            raise ValueError("impl should be one of %s, %s was given" % (
                LIBSVM_IMPL, impl))

        # FIXME Remove gamma=0.0 support in 0.18
        if gamma == 0:
            msg = ("gamma=%s has been deprecated in favor of "
                   "gamma='%s' as of 0.17. Backward compatibility"
                   " for gamma=%s will be removed in %s")
            invalid_gamma = 0.0
            warnings.warn(msg % (invalid_gamma, "auto", invalid_gamma, "0.18"),
                          DeprecationWarning)

        self._impl = impl
        self.kernel = kernel
        self.degree = degree
        self.gamma = gamma
        self.coef0 = coef0
        self.tol = tol
        self.C = C
        self.nu = nu
        self.epsilon = epsilon
        self.shrinking = shrinking
        self.probability = probability
        self.cache_size = cache_size
        self.class_weight = class_weight
        self.verbose = verbose
        self.max_iter = max_iter
        self.random_state = random_state

    @property
    def _pairwise(self):
        # Used by cross_val_score.
        kernel = self.kernel
        return kernel == "precomputed" or callable(kernel)

    def fit(self, X, y, sample_weight=None):
        """Fit the SVM model according to the given training data.

        Parameters
        ----------
        X : {array-like, sparse matrix}, shape (n_samples, n_features)
            Training vectors, where n_samples is the number of samples
            and n_features is the number of features.
            For kernel="precomputed", the expected shape of X is
            (n_samples, n_samples).

        y : array-like, shape (n_samples,)
            Target values (class labels in classification, real numbers in
            regression)

        sample_weight : array-like, shape (n_samples,)
            Per-sample weights. Rescale C per sample. Higher weights
            force the classifier to put more emphasis on these points.

        Returns
        -------
        self : object
            Returns self.

        Notes
        ------
        If X and y are not C-ordered and contiguous arrays of np.float64 and
        X is not a scipy.sparse.csr_matrix, X and/or y may be copied.

        If X is a dense array, then the other methods will not support sparse
        matrices as input.
        """

        rnd = check_random_state(self.random_state)

        sparse = sp.isspmatrix(X)
        if sparse and self.kernel == "precomputed":
            raise TypeError("Sparse precomputed kernels are not supported.")
        self._sparse = sparse and not callable(self.kernel)

        X = check_array(X, accept_sparse='csr', dtype=np.float64, order='C')
        y = self._validate_targets(y)

        sample_weight = np.asarray([]
                                   if sample_weight is None
                                   else sample_weight, dtype=np.float64)
        solver_type = LIBSVM_IMPL.index(self._impl)

        # input validation
        if solver_type != 2 and X.shape[0] != y.shape[0]:
            raise ValueError("X and y have incompatible shapes.\n" +
                             "X has %s samples, but y has %s." %
                             (X.shape[0], y.shape[0]))

        if self.kernel == "precomputed" and X.shape[0] != X.shape[1]:
            raise ValueError("X.shape[0] should be equal to X.shape[1]")

        if sample_weight.shape[0] > 0 and sample_weight.shape[0] != X.shape[0]:
            raise ValueError("sample_weight and X have incompatible shapes: "
                             "%r vs %r\n"
                             "Note: Sparse matrices cannot be indexed w/"
                             "boolean masks (use `indices=True` in CV)."
                             % (sample_weight.shape, X.shape))

        # FIXME remove (self.gamma == 0) in 0.18
        if (self.kernel in ['poly', 'rbf']) and ((self.gamma == 0) or
                                                 (self.gamma == 'auto')):
            # if custom gamma is not provided ...
            self._gamma = 1.0 / X.shape[1]
        elif self.gamma == 'auto':
            self._gamma = 0.0
        else:
            self._gamma = self.gamma

        kernel = self.kernel
        if callable(kernel):
            kernel = 'precomputed'

        fit = self._sparse_fit if self._sparse else self._dense_fit
        if self.verbose:  # pragma: no cover
            print('[LibSVM]', end='')

        seed = rnd.randint(np.iinfo('i').max)
        fit(X, y, sample_weight, solver_type, kernel, random_seed=seed)
        # see comment on the other call to np.iinfo in this file

        self.shape_fit_ = X.shape

        # In binary case, we need to flip the sign of coef, intercept and
        # decision function. Use self._intercept_ and self._dual_coef_ internally.
        self._intercept_ = self.intercept_.copy()
        self._dual_coef_ = self.dual_coef_
        if self._impl in ['c_svc', 'nu_svc'] and len(self.classes_) == 2:
            self.intercept_ *= -1
            self.dual_coef_ = -self.dual_coef_

        return self

    def _validate_targets(self, y):
        """Validation of y and class_weight.

        Default implementation for SVR and one-class; overridden in BaseSVC.
        """
        # XXX this is ugly.
        # Regression models should not have a class_weight_ attribute.
        self.class_weight_ = np.empty(0)
        return column_or_1d(y, warn=True).astype(np.float64)

    def _warn_from_fit_status(self):
        assert self.fit_status_ in (0, 1)
        if self.fit_status_ == 1:
            warnings.warn('Solver terminated early (max_iter=%i).'
                          '  Consider pre-processing your data with'
                          ' StandardScaler or MinMaxScaler.'
                          % self.max_iter, ConvergenceWarning)

    def _dense_fit(self, X, y, sample_weight, solver_type, kernel,
                   random_seed):
        if callable(self.kernel):
            # you must store a reference to X to compute the kernel in predict
            # TODO: add keyword copy to copy on demand
            self.__Xfit = X
            X = self._compute_kernel(X)

            if X.shape[0] != X.shape[1]:
                raise ValueError("X.shape[0] should be equal to X.shape[1]")

        libsvm.set_verbosity_wrap(self.verbose)

        # we don't pass **self.get_params() to allow subclasses to
        # add other parameters to __init__
        self.support_, self.support_vectors_, self.n_support_, \
            self.dual_coef_, self.intercept_, self.probA_, \
            self.probB_, self.fit_status_ = libsvm.fit(
                X, y,
                svm_type=solver_type, sample_weight=sample_weight,
                class_weight=self.class_weight_, kernel=kernel, C=self.C,
                nu=self.nu, probability=self.probability, degree=self.degree,
                shrinking=self.shrinking, tol=self.tol,
                cache_size=self.cache_size, coef0=self.coef0,
                gamma=self._gamma, epsilon=self.epsilon,
                max_iter=self.max_iter, random_seed=random_seed)

        self._warn_from_fit_status()

    def _sparse_fit(self, X, y, sample_weight, solver_type, kernel,
                    random_seed):
        X.data = np.asarray(X.data, dtype=np.float64, order='C')
        X.sort_indices()

        kernel_type = self._sparse_kernels.index(kernel)

        libsvm_sparse.set_verbosity_wrap(self.verbose)

        self.support_, self.support_vectors_, dual_coef_data, \
            self.intercept_, self.n_support_, \
            self.probA_, self.probB_, self.fit_status_ = \
            libsvm_sparse.libsvm_sparse_train(
                X.shape[1], X.data, X.indices, X.indptr, y, solver_type,
                kernel_type, self.degree, self._gamma, self.coef0, self.tol,
                self.C, self.class_weight_,
                sample_weight, self.nu, self.cache_size, self.epsilon,
                int(self.shrinking), int(self.probability), self.max_iter,
                random_seed)

        self._warn_from_fit_status()

        if hasattr(self, "classes_"):
            n_class = len(self.classes_) - 1
        else:   # regression
            n_class = 1
        n_SV = self.support_vectors_.shape[0]

        dual_coef_indices = np.tile(np.arange(n_SV), n_class)
        dual_coef_indptr = np.arange(0, dual_coef_indices.size + 1,
                                     dual_coef_indices.size / n_class)
        self.dual_coef_ = sp.csr_matrix(
            (dual_coef_data, dual_coef_indices, dual_coef_indptr),
            (n_class, n_SV))

    def predict(self, X):
        """Perform regression on samples in X.

        For an one-class model, +1 or -1 is returned.

        Parameters
        ----------
        X : {array-like, sparse matrix}, shape (n_samples, n_features)
            For kernel="precomputed", the expected shape of X is
            (n_samples_test, n_samples_train).

        Returns
        -------
        y_pred : array, shape (n_samples,)
        """
        X = self._validate_for_predict(X)
        predict = self._sparse_predict if self._sparse else self._dense_predict
        return predict(X)

    def _dense_predict(self, X):
        n_samples, n_features = X.shape
        X = self._compute_kernel(X)
        if X.ndim == 1:
            X = check_array(X, order='C')

        kernel = self.kernel
        if callable(self.kernel):
            kernel = 'precomputed'
            if X.shape[1] != self.shape_fit_[0]:
                raise ValueError("X.shape[1] = %d should be equal to %d, "
                                 "the number of samples at training time" %
                                 (X.shape[1], self.shape_fit_[0]))

        svm_type = LIBSVM_IMPL.index(self._impl)

        return libsvm.predict(
            X, self.support_, self.support_vectors_, self.n_support_,
            self._dual_coef_, self._intercept_,
            self.probA_, self.probB_, svm_type=svm_type, kernel=kernel,
            degree=self.degree, coef0=self.coef0, gamma=self._gamma,
            cache_size=self.cache_size)

    def _sparse_predict(self, X):
        # Precondition: X is a csr_matrix of dtype np.float64.
        kernel = self.kernel
        if callable(kernel):
            kernel = 'precomputed'

        kernel_type = self._sparse_kernels.index(kernel)

        C = 0.0  # C is not useful here

        return libsvm_sparse.libsvm_sparse_predict(
            X.data, X.indices, X.indptr,
            self.support_vectors_.data,
            self.support_vectors_.indices,
            self.support_vectors_.indptr,
            self._dual_coef_.data, self._intercept_,
            LIBSVM_IMPL.index(self._impl), kernel_type,
            self.degree, self._gamma, self.coef0, self.tol,
            C, self.class_weight_,
            self.nu, self.epsilon, self.shrinking,
            self.probability, self.n_support_,
            self.probA_, self.probB_)

    def _compute_kernel(self, X):
        """Return the data transformed by a callable kernel"""
        if callable(self.kernel):
            # in the case of precomputed kernel given as a function, we
            # have to compute explicitly the kernel matrix
            kernel = self.kernel(X, self.__Xfit)
            if sp.issparse(kernel):
                kernel = kernel.toarray()
            X = np.asarray(kernel, dtype=np.float64, order='C')
        return X

    @deprecated(" and will be removed in 0.19")
    def decision_function(self, X):
        """Distance of the samples X to the separating hyperplane.

        Parameters
        ----------
<<<<<<< HEAD
        X : array-like, shape = [n_samples, n_features]
            For kernel="precomputed", the expected shape of X is
            [n_samples_test, n_samples_train].
=======
        X : array-like, shape (n_samples, n_features)
            For kernel="precomputed", the expected shape of X is
            [n_samples_test, n_samples_train].

        Returns
        -------
        X : array-like, shape (n_samples, n_class * (n_class-1) / 2)
            Returns the decision function of the sample for each class
            in the model.
        """
        return self._decision_function(X)

    def _decision_function(self, X):
        """Distance of the samples X to the separating hyperplane.

        Parameters
        ----------
        X : array-like, shape (n_samples, n_features)
>>>>>>> cd12906c

        Returns
        -------
        X : array-like, shape (n_samples, n_class * (n_class-1) / 2)
            Returns the decision function of the sample for each class
            in the model.
        """
        # NOTE: _validate_for_predict contains check for is_fitted
        # hence must be placed before any other attributes are used.
        X = self._validate_for_predict(X)
        X = self._compute_kernel(X)

        if self._sparse:
            dec_func = self._sparse_decision_function(X)
        else:
            dec_func = self._dense_decision_function(X)

        # In binary case, we need to flip the sign of coef, intercept and
        # decision function.
        if self._impl in ['c_svc', 'nu_svc'] and len(self.classes_) == 2:
            return -dec_func.ravel()

        return dec_func

    def _dense_decision_function(self, X):
        X = check_array(X, dtype=np.float64, order="C")

        kernel = self.kernel
        if callable(kernel):
            kernel = 'precomputed'

        return libsvm.decision_function(
            X, self.support_, self.support_vectors_, self.n_support_,
            self._dual_coef_, self._intercept_,
            self.probA_, self.probB_,
            svm_type=LIBSVM_IMPL.index(self._impl),
            kernel=kernel, degree=self.degree, cache_size=self.cache_size,
            coef0=self.coef0, gamma=self._gamma)

    def _sparse_decision_function(self, X):
        X.data = np.asarray(X.data, dtype=np.float64, order='C')

        kernel = self.kernel
        if hasattr(kernel, '__call__'):
            kernel = 'precomputed'

        kernel_type = self._sparse_kernels.index(kernel)

        return libsvm_sparse.libsvm_sparse_decision_function(
            X.data, X.indices, X.indptr,
            self.support_vectors_.data,
            self.support_vectors_.indices,
            self.support_vectors_.indptr,
            self._dual_coef_.data, self._intercept_,
            LIBSVM_IMPL.index(self._impl), kernel_type,
            self.degree, self._gamma, self.coef0, self.tol,
            self.C, self.class_weight_,
            self.nu, self.epsilon, self.shrinking,
            self.probability, self.n_support_,
            self.probA_, self.probB_)

    def _validate_for_predict(self, X):
        check_is_fitted(self, 'support_')

        X = check_array(X, accept_sparse='csr', dtype=np.float64, order="C")
        if self._sparse and not sp.isspmatrix(X):
            X = sp.csr_matrix(X)
        if self._sparse:
            X.sort_indices()

        if sp.issparse(X) and not self._sparse and not callable(self.kernel):
            raise ValueError(
                "cannot use sparse input in %r trained on dense data"
                % type(self).__name__)
        n_samples, n_features = X.shape

        if self.kernel == "precomputed":
            if X.shape[1] != self.shape_fit_[0]:
                raise ValueError("X.shape[1] = %d should be equal to %d, "
                                 "the number of samples at training time" %
                                 (X.shape[1], self.shape_fit_[0]))
        elif n_features != self.shape_fit_[1]:
            raise ValueError("X.shape[1] = %d should be equal to %d, "
                             "the number of features at training time" %
                             (n_features, self.shape_fit_[1]))
        return X

    @property
    def coef_(self):
        if self.kernel != 'linear':
            raise ValueError('coef_ is only available when using a '
                             'linear kernel')

        coef = self._get_coef()

        # coef_ being a read-only property, it's better to mark the value as
        # immutable to avoid hiding potential bugs for the unsuspecting user.
        if sp.issparse(coef):
            # sparse matrix do not have global flags
            coef.data.flags.writeable = False
        else:
            # regular dense array
            coef.flags.writeable = False
        return coef

    def _get_coef(self):
        return safe_sparse_dot(self._dual_coef_, self.support_vectors_)


class BaseSVC(six.with_metaclass(ABCMeta, BaseLibSVM, ClassifierMixin)):
    """ABC for LibSVM-based classifiers."""
    @abstractmethod
    def __init__(self, impl, kernel, degree, gamma, coef0, tol, C, nu,
                 shrinking, probability, cache_size, class_weight, verbose,
                 max_iter, decision_function_shape, random_state):
        self.decision_function_shape = decision_function_shape
        super(BaseSVC, self).__init__(
            impl=impl, kernel=kernel, degree=degree, gamma=gamma, coef0=coef0,
            tol=tol, C=C, nu=nu, epsilon=0., shrinking=shrinking,
            probability=probability, cache_size=cache_size,
            class_weight=class_weight, verbose=verbose, max_iter=max_iter,
            random_state=random_state)

    def _validate_targets(self, y):
        y_ = column_or_1d(y, warn=True)
        check_classification_targets(y)
        cls, y = np.unique(y_, return_inverse=True)
        self.class_weight_ = compute_class_weight(self.class_weight, cls, y_)
        if len(cls) < 2:
            raise ValueError(
                "The number of classes has to be greater than one; got %d"
                % len(cls))

        self.classes_ = cls

        return np.asarray(y, dtype=np.float64, order='C')

    def decision_function(self, X):
        """Distance of the samples X to the separating hyperplane.

        Parameters
        ----------
        X : array-like, shape (n_samples, n_features)

        Returns
        -------
        X : array-like, shape (n_samples, n_classes * (n_classes-1) / 2)
            Returns the decision function of the sample for each class
            in the model.
            If decision_function_shape='ovr', the shape is (n_samples,
            n_classes)
        """
        dec = self._decision_function(X)
        if self.decision_function_shape is None and len(self.classes_) > 2:
            warnings.warn("The decision_function_shape default value will "
                          "change from 'ovo' to 'ovr' in 0.18. This will change "
                          "the shape of the decision function returned by "
                          "SVC.", ChangedBehaviorWarning)
        if self.decision_function_shape == 'ovr':
            return _ovr_decision_function(dec < 0, dec, len(self.classes_))
        return dec

    def predict(self, X):
        """Perform classification on samples in X.

        For an one-class model, +1 or -1 is returned.

        Parameters
        ----------
<<<<<<< HEAD
        X : {array-like, sparse matrix}, shape = [n_samples, n_features]
=======
        X : {array-like, sparse matrix}, shape (n_samples, n_features)
>>>>>>> cd12906c
            For kernel="precomputed", the expected shape of X is
            [n_samples_test, n_samples_train]

        Returns
        -------
        y_pred : array, shape (n_samples,)
            Class labels for samples in X.
        """
        y = super(BaseSVC, self).predict(X)
        return self.classes_.take(np.asarray(y, dtype=np.intp))

    # Hacky way of getting predict_proba to raise an AttributeError when
    # probability=False using properties. Do not use this in new code; when
    # probabilities are not available depending on a setting, introduce two
    # estimators.
    def _check_proba(self):
        if not self.probability:
            raise AttributeError("predict_proba is not available when "
                                 " probability=False")
        if self._impl not in ('c_svc', 'nu_svc'):
            raise AttributeError("predict_proba only implemented for SVC"
                                 " and NuSVC")

    @property
    def predict_proba(self):
        """Compute probabilities of possible outcomes for samples in X.

        The model need to have probability information computed at training
        time: fit with attribute `probability` set to True.

        Parameters
        ----------
<<<<<<< HEAD
        X : array-like, shape = [n_samples, n_features]
=======
        X : array-like, shape (n_samples, n_features)
>>>>>>> cd12906c
            For kernel="precomputed", the expected shape of X is
            [n_samples_test, n_samples_train]

        Returns
        -------
        T : array-like, shape (n_samples, n_classes)
            Returns the probability of the sample for each class in
            the model. The columns correspond to the classes in sorted
            order, as they appear in the attribute `classes_`.

        Notes
        -----
        The probability model is created using cross validation, so
        the results can be slightly different than those obtained by
        predict. Also, it will produce meaningless results on very small
        datasets.
        """
        self._check_proba()
        return self._predict_proba

    def _predict_proba(self, X):
        X = self._validate_for_predict(X)
        if self.probA_.size == 0 or self.probB_.size == 0:
            raise NotFittedError("predict_proba is not available when fitted "
                                 "with probability=False")
        pred_proba = (self._sparse_predict_proba
                      if self._sparse else self._dense_predict_proba)
        return pred_proba(X)

    @property
    def predict_log_proba(self):
        """Compute log probabilities of possible outcomes for samples in X.

        The model need to have probability information computed at training
        time: fit with attribute `probability` set to True.

        Parameters
        ----------
<<<<<<< HEAD
        X : array-like, shape = [n_samples, n_features]
=======
        X : array-like, shape (n_samples, n_features)
>>>>>>> cd12906c
            For kernel="precomputed", the expected shape of X is
            [n_samples_test, n_samples_train]

        Returns
        -------
        T : array-like, shape (n_samples, n_classes)
            Returns the log-probabilities of the sample for each class in
            the model. The columns correspond to the classes in sorted
            order, as they appear in the attribute `classes_`.

        Notes
        -----
        The probability model is created using cross validation, so
        the results can be slightly different than those obtained by
        predict. Also, it will produce meaningless results on very small
        datasets.
        """
        self._check_proba()
        return self._predict_log_proba

    def _predict_log_proba(self, X):
        return np.log(self.predict_proba(X))

    def _dense_predict_proba(self, X):
        X = self._compute_kernel(X)

        kernel = self.kernel
        if callable(kernel):
            kernel = 'precomputed'

        svm_type = LIBSVM_IMPL.index(self._impl)
        pprob = libsvm.predict_proba(
            X, self.support_, self.support_vectors_, self.n_support_,
            self._dual_coef_, self._intercept_,
            self.probA_, self.probB_,
            svm_type=svm_type, kernel=kernel, degree=self.degree,
            cache_size=self.cache_size, coef0=self.coef0, gamma=self._gamma)

        return pprob

    def _sparse_predict_proba(self, X):
        X.data = np.asarray(X.data, dtype=np.float64, order='C')

        kernel = self.kernel
        if callable(kernel):
            kernel = 'precomputed'

        kernel_type = self._sparse_kernels.index(kernel)

        return libsvm_sparse.libsvm_sparse_predict_proba(
            X.data, X.indices, X.indptr,
            self.support_vectors_.data,
            self.support_vectors_.indices,
            self.support_vectors_.indptr,
            self._dual_coef_.data, self._intercept_,
            LIBSVM_IMPL.index(self._impl), kernel_type,
            self.degree, self._gamma, self.coef0, self.tol,
            self.C, self.class_weight_,
            self.nu, self.epsilon, self.shrinking,
            self.probability, self.n_support_,
            self.probA_, self.probB_)

    def _get_coef(self):
        if self.dual_coef_.shape[0] == 1:
            # binary classifier
            coef = safe_sparse_dot(self.dual_coef_, self.support_vectors_)
        else:
            # 1vs1 classifier
            coef = _one_vs_one_coef(self.dual_coef_, self.n_support_,
                                    self.support_vectors_)
            if sp.issparse(coef[0]):
                coef = sp.vstack(coef).tocsr()
            else:
                coef = np.vstack(coef)

        return coef


def _get_liblinear_solver_type(multi_class, penalty, loss, dual):
    """Find the liblinear magic number for the solver.

    This number depends on the values of the following attributes:
      - multi_class
      - penalty
      - loss
      - dual

    The same number is also internally used by LibLinear to determine
    which solver to use.
    """
    # nested dicts containing level 1: available loss functions,
    # level2: available penalties for the given loss functin,
    # level3: wether the dual solver is available for the specified
    # combination of loss function and penalty
    _solver_type_dict = {
        'logistic_regression': {
            'l1': {False: 6},
            'l2': {False: 0, True: 7}},
        'hinge': {
            'l2': {True: 3}},
        'squared_hinge': {
            'l1': {False: 5},
            'l2': {False: 2, True: 1}},
        'epsilon_insensitive': {
            'l2': {True: 13}},
        'squared_epsilon_insensitive': {
            'l2': {False: 11, True: 12}},
        'crammer_singer': 4
    }

    if multi_class == 'crammer_singer':
        return _solver_type_dict[multi_class]
    elif multi_class != 'ovr':
        raise ValueError("`multi_class` must be one of `ovr`, "
                         "`crammer_singer`, got %r" % multi_class)

    # FIXME loss.lower() --> loss in 0.18
    _solver_pen = _solver_type_dict.get(loss.lower(), None)
    if _solver_pen is None:
        error_string = ("loss='%s' is not supported" % loss)
    else:
        # FIME penalty.lower() --> penalty in 0.18
        _solver_dual = _solver_pen.get(penalty.lower(), None)
        if _solver_dual is None:
            error_string = ("The combination of penalty='%s' "
                            "and loss='%s' is not supported"
                            % (penalty, loss))
        else:
            solver_num = _solver_dual.get(dual, None)
            if solver_num is None:
                error_string = ("The combination of penalty='%s' and "
                                "loss='%s' are not supported when dual=%s"
                                % (penalty, loss, dual))
            else:
                return solver_num
    raise ValueError('Unsupported set of arguments: %s, '
                     'Parameters: penalty=%r, loss=%r, dual=%r'
                     % (error_string, penalty, loss, dual))


def _fit_liblinear(X, y, C, fit_intercept, intercept_scaling, class_weight,
                   penalty, dual, verbose, max_iter, tol,
                   random_state=None, multi_class='ovr',
                   loss='logistic_regression', epsilon=0.1):
    """Used by Logistic Regression (and CV) and LinearSVC.

    Preprocessing is done in this function before supplying it to liblinear.

    Parameters
    ----------
    X : {array-like, sparse matrix}, shape (n_samples, n_features)
        Training vector, where n_samples in the number of samples and
        n_features is the number of features.

    y : array-like, shape (n_samples,)
        Target vector relative to X

    C : float
        Inverse of cross-validation parameter. Lower the C, the more
        the penalization.

    fit_intercept : bool
        Whether or not to fit the intercept, that is to add a intercept
        term to the decision function.

    intercept_scaling : float
        LibLinear internally penalizes the intercept and this term is subject
        to regularization just like the other terms of the feature vector.
        In order to avoid this, one should increase the intercept_scaling.
        such that the feature vector becomes [x, intercept_scaling].

    class_weight : {dict, 'balanced'}, optional
        Weights associated with classes in the form ``{class_label: weight}``.
        If not given, all classes are supposed to have weight one. For
        multi-output problems, a list of dicts can be provided in the same
        order as the columns of y.

        The "balanced" mode uses the values of y to automatically adjust
        weights inversely proportional to class frequencies in the input data
        as ``n_samples / (n_classes * np.bincount(y))``

    penalty : str, {'l1', 'l2'}
        The norm of the penalty used in regularization.

    dual : bool
        Dual or primal formulation,

    verbose : int
        Set verbose to any positive number for verbosity.

    max_iter : int
        Number of iterations.

    tol : float
        Stopping condition.

    random_state : int seed, RandomState instance, or None (default)
        The seed of the pseudo random number generator to use when
        shuffling the data.

    multi_class : str, {'ovr', 'crammer_singer'}
        `ovr` trains n_classes one-vs-rest classifiers, while `crammer_singer`
        optimizes a joint objective over all classes.
        While `crammer_singer` is interesting from an theoretical perspective
        as it is consistent it is seldom used in practice and rarely leads to
        better accuracy and is more expensive to compute.
        If `crammer_singer` is chosen, the options loss, penalty and dual will
        be ignored.

    loss : str, {'logistic_regression', 'hinge', 'squared_hinge',
                 'epsilon_insensitive', 'squared_epsilon_insensitive}
        The loss function used to fit the model.

    epsilon : float, optional (default=0.1)
        Epsilon parameter in the epsilon-insensitive loss function. Note
        that the value of this parameter depends on the scale of the target
        variable y. If unsure, set epsilon=0.


    Returns
    -------
    coef_ : ndarray, shape (n_features, n_features + 1)
        The coefficent vector got by minimizing the objective function.

    intercept_ : float
        The intercept term added to the vector.

    n_iter_ : int
        Maximum number of iterations run across all classes.
    """
    # FIXME Remove case insensitivity in 0.18 ---------------------
    loss_l, penalty_l = loss.lower(), penalty.lower()

    msg = ("loss='%s' has been deprecated in favor of "
           "loss='%s' as of 0.16. Backward compatibility"
           " for the uppercase notation will be removed in %s")
    if (not loss.islower()) and loss_l not in ('l1', 'l2'):
        warnings.warn(msg % (loss, loss_l, "0.18"),
                      DeprecationWarning)
    if not penalty.islower():
        warnings.warn(msg.replace("loss", "penalty")
                      % (penalty, penalty_l, "0.18"),
                      DeprecationWarning)
    # -------------------------------------------------------------

    # FIXME loss_l --> loss in 0.18
    if loss_l not in ['epsilon_insensitive', 'squared_epsilon_insensitive']:
        enc = LabelEncoder()
        y_ind = enc.fit_transform(y)
        classes_ = enc.classes_
        if len(classes_) < 2:
            raise ValueError("This solver needs samples of at least 2 classes"
                             " in the data, but the data contains only one"
                             " class: %r" % classes_[0])

        class_weight_ = compute_class_weight(class_weight, classes_, y)
    else:
        class_weight_ = np.empty(0, dtype=np.float)
        y_ind = y
    liblinear.set_verbosity_wrap(verbose)
    rnd = check_random_state(random_state)
    if verbose:
        print('[LibLinear]', end='')

    # LinearSVC breaks when intercept_scaling is <= 0
    bias = -1.0
    if fit_intercept:
        if intercept_scaling <= 0:
            raise ValueError("Intercept scaling is %r but needs to be greater than 0."
                             " To disable fitting an intercept,"
                             " set fit_intercept=False." % intercept_scaling)
        else:
            bias = intercept_scaling

    libsvm.set_verbosity_wrap(verbose)
    libsvm_sparse.set_verbosity_wrap(verbose)
    liblinear.set_verbosity_wrap(verbose)

    # LibLinear wants targets as doubles, even for classification
    y_ind = np.asarray(y_ind, dtype=np.float64).ravel()
    solver_type = _get_liblinear_solver_type(multi_class, penalty, loss, dual)
    raw_coef_, n_iter_ = liblinear.train_wrap(
        X, y_ind, sp.isspmatrix(X), solver_type, tol, bias, C,
        class_weight_, max_iter, rnd.randint(np.iinfo('i').max),
        epsilon)
    # Regarding rnd.randint(..) in the above signature:
    # seed for srand in range [0..INT_MAX); due to limitations in Numpy
    # on 32-bit platforms, we can't get to the UINT_MAX limit that
    # srand supports
    n_iter_ = max(n_iter_)
    if n_iter_ >= max_iter and verbose > 0:
        warnings.warn("Liblinear failed to converge, increase "
                      "the number of iterations.", ConvergenceWarning)

    if fit_intercept:
        coef_ = raw_coef_[:, :-1]
        intercept_ = intercept_scaling * raw_coef_[:, -1]
    else:
        coef_ = raw_coef_
        intercept_ = 0.

    return coef_, intercept_, n_iter_<|MERGE_RESOLUTION|>--- conflicted
+++ resolved
@@ -369,11 +369,6 @@
 
         Parameters
         ----------
-<<<<<<< HEAD
-        X : array-like, shape = [n_samples, n_features]
-            For kernel="precomputed", the expected shape of X is
-            [n_samples_test, n_samples_train].
-=======
         X : array-like, shape (n_samples, n_features)
             For kernel="precomputed", the expected shape of X is
             [n_samples_test, n_samples_train].
@@ -392,7 +387,6 @@
         Parameters
         ----------
         X : array-like, shape (n_samples, n_features)
->>>>>>> cd12906c
 
         Returns
         -------
@@ -562,11 +556,7 @@
 
         Parameters
         ----------
-<<<<<<< HEAD
-        X : {array-like, sparse matrix}, shape = [n_samples, n_features]
-=======
         X : {array-like, sparse matrix}, shape (n_samples, n_features)
->>>>>>> cd12906c
             For kernel="precomputed", the expected shape of X is
             [n_samples_test, n_samples_train]
 
@@ -599,11 +589,7 @@
 
         Parameters
         ----------
-<<<<<<< HEAD
-        X : array-like, shape = [n_samples, n_features]
-=======
         X : array-like, shape (n_samples, n_features)
->>>>>>> cd12906c
             For kernel="precomputed", the expected shape of X is
             [n_samples_test, n_samples_train]
 
@@ -642,11 +628,7 @@
 
         Parameters
         ----------
-<<<<<<< HEAD
-        X : array-like, shape = [n_samples, n_features]
-=======
         X : array-like, shape (n_samples, n_features)
->>>>>>> cd12906c
             For kernel="precomputed", the expected shape of X is
             [n_samples_test, n_samples_train]
 
