"""
The :mod:`sklearn.pls` module implements Partial Least Squares (PLS).
"""

# Author: Edouard Duchesnay <edouard.duchesnay@cea.fr>
# License: BSD 3 clause
from distutils.version import LooseVersion
from sklearn.utils.extmath import svd_flip

from ..base import BaseEstimator, RegressorMixin, TransformerMixin
from ..utils import check_array, check_consistent_length
from ..externals import six

import warnings
from abc import ABCMeta, abstractmethod
import numpy as np
from scipy import linalg
from ..utils import arpack
from ..utils.validation import check_is_fitted, FLOAT_DTYPES

__all__ = ['PLSCanonical', 'PLSRegression', 'PLSSVD']

import scipy
pinv2_args = {}
if LooseVersion(scipy.__version__) >= LooseVersion('0.12'):
    # check_finite=False is an optimization available only in scipy >=0.12
    pinv2_args = {'check_finite': False}


def _nipals_twoblocks_inner_loop(X, Y, mode="A", max_iter=500, tol=1e-06,
                                 norm_y_weights=False):
    """Inner loop of the iterative NIPALS algorithm.

    Provides an alternative to the svd(X'Y); returns the first left and right
    singular vectors of X'Y.  See PLS for the meaning of the parameters.  It is
    similar to the Power method for determining the eigenvectors and
    eigenvalues of a X'Y.
    """
    y_score = Y[:, [0]]
    x_weights_old = 0
    ite = 1
    X_pinv = Y_pinv = None
    eps = np.finfo(X.dtype).eps
    # Inner loop of the Wold algo.
    while True:
        # 1.1 Update u: the X weights
        if mode == "B":
            if X_pinv is None:
                # We use slower pinv2 (same as np.linalg.pinv) for stability
                # reasons
                X_pinv = linalg.pinv2(X, **pinv2_args)
            x_weights = np.dot(X_pinv, y_score)
        else:  # mode A
            # Mode A regress each X column on y_score
            x_weights = np.dot(X.T, y_score) / np.dot(y_score.T, y_score)
        # 1.2 Normalize u
        x_weights /= np.sqrt(np.dot(x_weights.T, x_weights)) + eps
        # 1.3 Update x_score: the X latent scores
        x_score = np.dot(X, x_weights)
        # 2.1 Update y_weights
        if mode == "B":
            if Y_pinv is None:
                Y_pinv = linalg.pinv2(Y, **pinv2_args)  # compute once pinv(Y)
            y_weights = np.dot(Y_pinv, x_score)
        else:
            # Mode A regress each Y column on x_score
            y_weights = np.dot(Y.T, x_score) / np.dot(x_score.T, x_score)
        # 2.2 Normalize y_weights
        if norm_y_weights:
            y_weights /= np.sqrt(np.dot(y_weights.T, y_weights)) + eps
        # 2.3 Update y_score: the Y latent scores
        y_score = np.dot(Y, y_weights) / (np.dot(y_weights.T, y_weights) + eps)
        # y_score = np.dot(Y, y_weights) / np.dot(y_score.T, y_score) ## BUG
        x_weights_diff = x_weights - x_weights_old
        if np.dot(x_weights_diff.T, x_weights_diff) < tol or Y.shape[1] == 1:
            break
        if ite == max_iter:
            warnings.warn('Maximum number of iterations reached')
            break
        x_weights_old = x_weights
        ite += 1
    return x_weights, y_weights, ite


def _svd_cross_product(X, Y):
    C = np.dot(X.T, Y)
    U, s, Vh = linalg.svd(C, full_matrices=False)
    u = U[:, [0]]
    v = Vh.T[:, [0]]
    return u, v


def _center_scale_xy(X, Y, scale=True):
    """ Center X, Y and scale if the scale parameter==True

    Returns
    -------
        X, Y, x_mean, y_mean, x_std, y_std
    """
    # center
    x_mean = X.mean(axis=0)
    X -= x_mean
    y_mean = Y.mean(axis=0)
    Y -= y_mean
    # scale
    if scale:
        x_std = X.std(axis=0, ddof=1)
        x_std[x_std == 0.0] = 1.0
        X /= x_std
        y_std = Y.std(axis=0, ddof=1)
        y_std[y_std == 0.0] = 1.0
        Y /= y_std
    else:
        x_std = np.ones(X.shape[1])
        y_std = np.ones(Y.shape[1])
    return X, Y, x_mean, y_mean, x_std, y_std


class _PLS(six.with_metaclass(ABCMeta), BaseEstimator, TransformerMixin,
           RegressorMixin):
    """Partial Least Squares (PLS)

    This class implements the generic PLS algorithm, constructors' parameters
    allow to obtain a specific implementation such as:

    - PLS2 regression, i.e., PLS 2 blocks, mode A, with asymmetric deflation
      and unnormalized y weights such as defined by [Tenenhaus 1998] p. 132.
      With univariate response it implements PLS1.

    - PLS canonical, i.e., PLS 2 blocks, mode A, with symmetric deflation and
      normalized y weights such as defined by [Tenenhaus 1998] (p. 132) and
      [Wegelin et al. 2000]. This parametrization implements the original Wold
      algorithm.

    We use the terminology defined by [Wegelin et al. 2000].
    This implementation uses the PLS Wold 2 blocks algorithm based on two
    nested loops:
        (i) The outer loop iterate over components.
        (ii) The inner loop estimates the weights vectors. This can be done
        with two algo. (a) the inner loop of the original NIPALS algo. or (b) a
        SVD on residuals cross-covariance matrices.

    n_components : int, number of components to keep. (default 2).

    scale : boolean, scale data? (default True)

    deflation_mode : str, "canonical" or "regression". See notes.

    mode : "A" classical PLS and "B" CCA. See notes.

    norm_y_weights: boolean, normalize Y weights to one? (default False)

    algorithm : string, "nipals" or "svd"
        The algorithm used to estimate the weights. It will be called
        n_components times, i.e. once for each iteration of the outer loop.

    max_iter : an integer, the maximum number of iterations (default 500)
        of the NIPALS inner loop (used only if algorithm="nipals")

    tol : non-negative real, default 1e-06
        The tolerance used in the iterative algorithm.

    copy : boolean, default True
        Whether the deflation should be done on a copy. Let the default
        value to True unless you don't care about side effects.

    Attributes
    ----------
    x_weights_ : array, [p, n_components]
        X block weights vectors.

    y_weights_ : array, [q, n_components]
        Y block weights vectors.

    x_loadings_ : array, [p, n_components]
        X block loadings vectors.

    y_loadings_ : array, [q, n_components]
        Y block loadings vectors.

    x_scores_ : array, [n_samples, n_components]
        X scores.

    y_scores_ : array, [n_samples, n_components]
        Y scores.

    x_rotations_ : array, [p, n_components]
        X block to latents rotations.

    y_rotations_ : array, [q, n_components]
        Y block to latents rotations.

    coef_: array, [p, q]
        The coefficients of the linear model: ``Y = X coef_ + Err``

    n_iter_ : array-like
        Number of iterations of the NIPALS inner loop for each
        component. Not useful if the algorithm given is "svd".

    References
    ----------

    Jacob A. Wegelin. A survey of Partial Least Squares (PLS) methods, with
    emphasis on the two-block case. Technical Report 371, Department of
    Statistics, University of Washington, Seattle, 2000.

    In French but still a reference:
    Tenenhaus, M. (1998). La regression PLS: theorie et pratique. Paris:
    Editions Technic.

    See also
    --------
    PLSCanonical
    PLSRegression
    CCA
    PLS_SVD
    """

    @abstractmethod
    def __init__(self, n_components=2, scale=True, deflation_mode="regression",
                 mode="A", algorithm="nipals", norm_y_weights=False,
                 max_iter=500, tol=1e-06, copy=True):
        self.n_components = n_components
        self.deflation_mode = deflation_mode
        self.mode = mode
        self.norm_y_weights = norm_y_weights
        self.scale = scale
        self.algorithm = algorithm
        self.max_iter = max_iter
        self.tol = tol
        self.copy = copy

    def fit(self, X, Y):
        """Fit model to data.

        Parameters
        ----------
        X : array-like, shape = [n_samples, n_features]
            Training vectors, where n_samples in the number of samples and
            n_features is the number of predictors.

        Y : array-like of response, shape = [n_samples, n_targets]
            Target vectors, where n_samples in the number of samples and
            n_targets is the number of response variables.
        """

        # copy since this will contains the residuals (deflated) matrices
        check_consistent_length(X, Y)
        X = check_array(X, dtype=np.float64, copy=self.copy)
        Y = check_array(Y, dtype=np.float64, copy=self.copy, ensure_2d=False)
        if Y.ndim == 1:
            Y = Y.reshape(-1, 1)

        n = X.shape[0]
        p = X.shape[1]
        q = Y.shape[1]

        if self.n_components < 1 or self.n_components > p:
            raise ValueError('Invalid number of components: %d' %
                             self.n_components)
        if self.algorithm not in ("svd", "nipals"):
            raise ValueError("Got algorithm %s when only 'svd' "
                             "and 'nipals' are known" % self.algorithm)
        if self.algorithm == "svd" and self.mode == "B":
            raise ValueError('Incompatible configuration: mode B is not '
                             'implemented with svd algorithm')
        if self.deflation_mode not in ["canonical", "regression"]:
            raise ValueError('The deflation mode is unknown')
        # Scale (in place)
        X, Y, self.x_mean_, self.y_mean_, self.x_std_, self.y_std_ = (
            _center_scale_xy(X, Y, self.scale))
        # Residuals (deflated) matrices
        Xk = X
        Yk = Y
        # Results matrices
        self.x_scores_ = np.zeros((n, self.n_components))
        self.y_scores_ = np.zeros((n, self.n_components))
        self.x_weights_ = np.zeros((p, self.n_components))
        self.y_weights_ = np.zeros((q, self.n_components))
        self.x_loadings_ = np.zeros((p, self.n_components))
        self.y_loadings_ = np.zeros((q, self.n_components))
        self.n_iter_ = []

        # NIPALS algo: outer loop, over components
        for k in range(self.n_components):
            if np.all(np.dot(Yk.T, Yk) < np.finfo(np.double).eps):
                # Yk constant
                warnings.warn('Y residual constant at iteration %s' % k)
                break
            # 1) weights estimation (inner loop)
            # -----------------------------------
            if self.algorithm == "nipals":
                x_weights, y_weights, n_iter_ = \
                    _nipals_twoblocks_inner_loop(
                        X=Xk, Y=Yk, mode=self.mode, max_iter=self.max_iter,
                        tol=self.tol, norm_y_weights=self.norm_y_weights)
                self.n_iter_.append(n_iter_)
            elif self.algorithm == "svd":
                x_weights, y_weights = _svd_cross_product(X=Xk, Y=Yk)
            # Forces sign stability of x_weights and y_weights
            # Sign undeterminacy issue from svd if algorithm == "svd"
            # and from platform dependent computation if algorithm == 'nipals'
            x_weights, y_weights = svd_flip(x_weights, y_weights.T)
            y_weights = y_weights.T
            # compute scores
            x_scores = np.dot(Xk, x_weights)
            if self.norm_y_weights:
                y_ss = 1
            else:
                y_ss = np.dot(y_weights.T, y_weights)
            y_scores = np.dot(Yk, y_weights) / y_ss
            # test for null variance
            if np.dot(x_scores.T, x_scores) < np.finfo(np.double).eps:
                warnings.warn('X scores are null at iteration %s' % k)
                break
            # 2) Deflation (in place)
            # ----------------------
            # Possible memory footprint reduction may done here: in order to
            # avoid the allocation of a data chunk for the rank-one
            # approximations matrix which is then subtracted to Xk, we suggest
            # to perform a column-wise deflation.
            #
            # - regress Xk's on x_score
            x_loadings = np.dot(Xk.T, x_scores) / np.dot(x_scores.T, x_scores)
            # - subtract rank-one approximations to obtain remainder matrix
            Xk -= np.dot(x_scores, x_loadings.T)
            if self.deflation_mode == "canonical":
                # - regress Yk's on y_score, then subtract rank-one approx.
                y_loadings = (np.dot(Yk.T, y_scores)
                              / np.dot(y_scores.T, y_scores))
                Yk -= np.dot(y_scores, y_loadings.T)
            if self.deflation_mode == "regression":
                # - regress Yk's on x_score, then subtract rank-one approx.
                y_loadings = (np.dot(Yk.T, x_scores)
                              / np.dot(x_scores.T, x_scores))
                Yk -= np.dot(x_scores, y_loadings.T)
            # 3) Store weights, scores and loadings # Notation:
            self.x_scores_[:, k] = x_scores.ravel()  # T
            self.y_scores_[:, k] = y_scores.ravel()  # U
            self.x_weights_[:, k] = x_weights.ravel()  # W
            self.y_weights_[:, k] = y_weights.ravel()  # C
            self.x_loadings_[:, k] = x_loadings.ravel()  # P
            self.y_loadings_[:, k] = y_loadings.ravel()  # Q
        # Such that: X = TP' + Err and Y = UQ' + Err

        # 4) rotations from input space to transformed space (scores)
        # T = X W(P'W)^-1 = XW* (W* : p x k matrix)
        # U = Y C(Q'C)^-1 = YC* (W* : q x k matrix)
        self.x_rotations_ = np.dot(
            self.x_weights_,
            linalg.pinv2(np.dot(self.x_loadings_.T, self.x_weights_),
                         **pinv2_args))
        if Y.shape[1] > 1:
            self.y_rotations_ = np.dot(
                self.y_weights_,
                linalg.pinv2(np.dot(self.y_loadings_.T, self.y_weights_),
                             **pinv2_args))
        else:
            self.y_rotations_ = np.ones(1)

        if True or self.deflation_mode == "regression":
            # FIXME what's with the if?
            # Estimate regression coefficient
            # Regress Y on T
            # Y = TQ' + Err,
            # Then express in function of X
            # Y = X W(P'W)^-1Q' + Err = XB + Err
            # => B = W*Q' (p x q)
            self.coef_ = np.dot(self.x_rotations_, self.y_loadings_.T)
            self.coef_ = (1. / self.x_std_.reshape((p, 1)) * self.coef_ *
                          self.y_std_)
        return self

    def transform(self, X, Y=None, copy=True):
        """Apply the dimension reduction learned on the train data.

        Parameters
        ----------
        X : array-like of predictors, shape = [n_samples, p]
            Training vectors, where n_samples in the number of samples and
            p is the number of predictors.

        Y : array-like of response, shape = [n_samples, q], optional
            Training vectors, where n_samples in the number of samples and
            q is the number of response variables.

        copy : boolean, default True
            Whether to copy X and Y, or perform in-place normalization.

        Returns
        -------
        x_scores if Y is not given, (x_scores, y_scores) otherwise.
        """
        check_is_fitted(self, 'x_mean_')
        X = check_array(X, copy=copy, dtype=FLOAT_DTYPES)
        # Normalize
        X -= self.x_mean_
        X /= self.x_std_
        # Apply rotation
        x_scores = np.dot(X, self.x_rotations_)
        if Y is not None:
            Y = check_array(Y, ensure_2d=False, copy=copy, dtype=FLOAT_DTYPES)
            if Y.ndim == 1:
                Y = Y.reshape(-1, 1)
            Y -= self.y_mean_
            Y /= self.y_std_
            y_scores = np.dot(Y, self.y_rotations_)
            return x_scores, y_scores

        return x_scores

    def predict(self, X, copy=True):
        """Apply the dimension reduction learned on the train data.

        Parameters
        ----------
        X : array-like of predictors, shape = [n_samples, p]
            Training vectors, where n_samples in the number of samples and
            p is the number of predictors.

        copy : boolean, default True
            Whether to copy X and Y, or perform in-place normalization.

        Notes
        -----
        This call requires the estimation of a p x q matrix, which may
        be an issue in high dimensional space.
        """
        check_is_fitted(self, 'x_mean_')
        X = check_array(X, copy=copy, dtype=FLOAT_DTYPES)
        # Normalize
        X -= self.x_mean_
        X /= self.x_std_
        Ypred = np.dot(X, self.coef_)
        return Ypred + self.y_mean_

    def fit_transform(self, X, y=None, **fit_params):
        """Learn and apply the dimension reduction on the train data.

        Parameters
        ----------
        X : array-like of predictors, shape = [n_samples, p]
            Training vectors, where n_samples in the number of samples and
            p is the number of predictors.

        Y : array-like of response, shape = [n_samples, q], optional
            Training vectors, where n_samples in the number of samples and
            q is the number of response variables.

        copy : boolean, default True
            Whether to copy X and Y, or perform in-place normalization.

        Returns
        -------
        x_scores if Y is not given, (x_scores, y_scores) otherwise.
        """
        return self.fit(X, y, **fit_params).transform(X, y)


class PLSRegression(_PLS):
    """PLS regression

    PLSRegression implements the PLS 2 blocks regression known as PLS2 or PLS1
    in case of one dimensional response.
    This class inherits from _PLS with mode="A", deflation_mode="regression",
    norm_y_weights=False and algorithm="nipals".

    Read more in the :ref:`User Guide <cross_decomposition>`.

    Parameters
    ----------
    n_components : int, (default 2)
        Number of components to keep.

    scale : boolean, (default True)
        whether to scale the data

    max_iter : an integer, (default 500)
        the maximum number of iterations of the NIPALS inner loop (used
        only if algorithm="nipals")

    tol : non-negative real
        Tolerance used in the iterative algorithm default 1e-06.

    copy : boolean, default True
        Whether the deflation should be done on a copy. Let the default
        value to True unless you don't care about side effect

    Attributes
    ----------
    x_weights_ : array, [p, n_components]
        X block weights vectors.

    y_weights_ : array, [q, n_components]
        Y block weights vectors.

    x_loadings_ : array, [p, n_components]
        X block loadings vectors.

    y_loadings_ : array, [q, n_components]
        Y block loadings vectors.

    x_scores_ : array, [n_samples, n_components]
        X scores.

    y_scores_ : array, [n_samples, n_components]
        Y scores.

    x_rotations_ : array, [p, n_components]
        X block to latents rotations.

    y_rotations_ : array, [q, n_components]
        Y block to latents rotations.

    coef_: array, [p, q]
        The coefficients of the linear model: ``Y = X coef_ + Err``

    n_iter_ : array-like
        Number of iterations of the NIPALS inner loop for each
        component.

    Notes
    -----
<<<<<<< HEAD
    Matrices :
=======
    Matrices::

>>>>>>> da4f480a
        T: x_scores_
        U: y_scores_
        W: x_weights_
        C: y_weights_
        P: x_loadings_
        Q: y_loadings__

<<<<<<< HEAD
    Are computed such that:
=======
    Are computed such that::

>>>>>>> da4f480a
        X = T P.T + Err and Y = U Q.T + Err
        T[:, k] = Xk W[:, k] for k in range(n_components)
        U[:, k] = Yk C[:, k] for k in range(n_components)
        x_rotations_ = W (P.T W)^(-1)
        y_rotations_ = C (Q.T C)^(-1)
<<<<<<< HEAD
    where Xk and Yk are residual matrices at iteration k.

    Slides explaining PLS
    :ref:http://www.eigenvector.com/Docs/Wise_pls_properties.pdf
=======

    where Xk and Yk are residual matrices at iteration k.

    `Slides explaining PLS <http://www.eigenvector.com/Docs/Wise_pls_properties.pdf>`
>>>>>>> da4f480a

    For each component k, find weights u, v that optimizes:
    ``max corr(Xk u, Yk v) * std(Xk u) std(Yk u)``, such that ``|u| = 1``

    Note that it maximizes both the correlations between the scores and the
    intra-block variances.

    The residual matrix of X (Xk+1) block is obtained by the deflation on
    the current X score: x_score.

    The residual matrix of Y (Yk+1) block is obtained by deflation on the
    current X score. This performs the PLS regression known as PLS2. This
    mode is prediction oriented.

    This implementation provides the same results that 3 PLS packages
    provided in the R language (R-project):

        - "mixOmics" with function pls(X, Y, mode = "regression")
        - "plspm " with function plsreg2(X, Y)
        - "pls" with function oscorespls.fit(X, Y)

    Examples
    --------
    >>> from sklearn.cross_decomposition import PLSRegression
    >>> X = [[0., 0., 1.], [1.,0.,0.], [2.,2.,2.], [2.,5.,4.]]
    >>> Y = [[0.1, -0.2], [0.9, 1.1], [6.2, 5.9], [11.9, 12.3]]
    >>> pls2 = PLSRegression(n_components=2)
    >>> pls2.fit(X, Y)
    ... # doctest: +NORMALIZE_WHITESPACE
    PLSRegression(copy=True, max_iter=500, n_components=2, scale=True,
            tol=1e-06)
    >>> Y_pred = pls2.predict(X)

    References
    ----------

    Jacob A. Wegelin. A survey of Partial Least Squares (PLS) methods, with
    emphasis on the two-block case. Technical Report 371, Department of
    Statistics, University of Washington, Seattle, 2000.

    In french but still a reference:
    Tenenhaus, M. (1998). La regression PLS: theorie et pratique. Paris:
    Editions Technic.
    """

    def __init__(self, n_components=2, scale=True,
                 max_iter=500, tol=1e-06, copy=True):
        _PLS.__init__(self, n_components=n_components, scale=scale,
                      deflation_mode="regression", mode="A",
                      norm_y_weights=False, max_iter=max_iter, tol=tol,
                      copy=copy)


class PLSCanonical(_PLS):
    """ PLSCanonical implements the 2 blocks canonical PLS of the original Wold
    algorithm [Tenenhaus 1998] p.204, referred as PLS-C2A in [Wegelin 2000].

    This class inherits from PLS with mode="A" and deflation_mode="canonical",
    norm_y_weights=True and algorithm="nipals", but svd should provide similar
    results up to numerical errors.

    Read more in the :ref:`User Guide <cross_decomposition>`.

    Parameters
    ----------
    scale : boolean, scale data? (default True)

    algorithm : string, "nipals" or "svd"
        The algorithm used to estimate the weights. It will be called
        n_components times, i.e. once for each iteration of the outer loop.

    max_iter : an integer, (default 500)
        the maximum number of iterations of the NIPALS inner loop (used
        only if algorithm="nipals")

    tol : non-negative real, default 1e-06
        the tolerance used in the iterative algorithm

    copy : boolean, default True
        Whether the deflation should be done on a copy. Let the default
        value to True unless you don't care about side effect

    n_components : int, number of components to keep. (default 2).

    Attributes
    ----------
    x_weights_ : array, shape = [p, n_components]
        X block weights vectors.

    y_weights_ : array, shape = [q, n_components]
        Y block weights vectors.

    x_loadings_ : array, shape = [p, n_components]
        X block loadings vectors.

    y_loadings_ : array, shape = [q, n_components]
        Y block loadings vectors.

    x_scores_ : array, shape = [n_samples, n_components]
        X scores.

    y_scores_ : array, shape = [n_samples, n_components]
        Y scores.

    x_rotations_ : array, shape = [p, n_components]
        X block to latents rotations.

    y_rotations_ : array, shape = [q, n_components]
        Y block to latents rotations.

    n_iter_ : array-like
        Number of iterations of the NIPALS inner loop for each
        component. Not useful if the algorithm provided is "svd".

    Notes
    -----
<<<<<<< HEAD
    Matrices :
=======
    Matrices::

>>>>>>> da4f480a
        T: x_scores_
        U: y_scores_
        W: x_weights_
        C: y_weights_
        P: x_loadings_
        Q: y_loadings__

<<<<<<< HEAD
    Are computed such that:
=======
    Are computed such that::

>>>>>>> da4f480a
        X = T P.T + Err and Y = U Q.T + Err
        T[:, k] = Xk W[:, k] for k in range(n_components)
        U[:, k] = Yk C[:, k] for k in range(n_components)
        x_rotations_ = W (P.T W)^(-1)
        y_rotations_ = C (Q.T C)^(-1)
<<<<<<< HEAD
    where Xk and Yk are residual matrices at iteration k.

    Slides explaining PLS
    :ref:http://www.eigenvector.com/Docs/Wise_pls_properties.pdf

    For each component k, find weights u, v that optimize::
    max corr(Xk u, Yk v) * std(Xk u) std(Yk u), such that ``|u| = |v| = 1``
=======

    where Xk and Yk are residual matrices at iteration k.

    `Slides explaining PLS <http://www.eigenvector.com/Docs/Wise_pls_properties.pdf>`

    For each component k, find weights u, v that optimize::

        max corr(Xk u, Yk v) * std(Xk u) std(Yk u), such that ``|u| = |v| = 1``
>>>>>>> da4f480a

    Note that it maximizes both the correlations between the scores and the
    intra-block variances.

    The residual matrix of X (Xk+1) block is obtained by the deflation on the
    current X score: x_score.

    The residual matrix of Y (Yk+1) block is obtained by deflation on the
    current Y score. This performs a canonical symmetric version of the PLS
    regression. But slightly different than the CCA. This is mostly used
    for modeling.

    This implementation provides the same results that the "plspm" package
    provided in the R language (R-project), using the function plsca(X, Y).
    Results are equal or collinear with the function
    ``pls(..., mode = "canonical")`` of the "mixOmics" package. The difference
    relies in the fact that mixOmics implementation does not exactly implement
    the Wold algorithm since it does not normalize y_weights to one.

    Examples
    --------
    >>> from sklearn.cross_decomposition import PLSCanonical
    >>> X = [[0., 0., 1.], [1.,0.,0.], [2.,2.,2.], [2.,5.,4.]]
    >>> Y = [[0.1, -0.2], [0.9, 1.1], [6.2, 5.9], [11.9, 12.3]]
    >>> plsca = PLSCanonical(n_components=2)
    >>> plsca.fit(X, Y)
    ... # doctest: +NORMALIZE_WHITESPACE
    PLSCanonical(algorithm='nipals', copy=True, max_iter=500, n_components=2,
                 scale=True, tol=1e-06)
    >>> X_c, Y_c = plsca.transform(X, Y)

    References
    ----------

    Jacob A. Wegelin. A survey of Partial Least Squares (PLS) methods, with
    emphasis on the two-block case. Technical Report 371, Department of
    Statistics, University of Washington, Seattle, 2000.

    Tenenhaus, M. (1998). La regression PLS: theorie et pratique. Paris:
    Editions Technic.

    See also
    --------
    CCA
    PLSSVD
    """

    def __init__(self, n_components=2, scale=True, algorithm="nipals",
                 max_iter=500, tol=1e-06, copy=True):
        _PLS.__init__(self, n_components=n_components, scale=scale,
                      deflation_mode="canonical", mode="A",
                      norm_y_weights=True, algorithm=algorithm,
                      max_iter=max_iter, tol=tol, copy=copy)


class PLSSVD(BaseEstimator, TransformerMixin):
    """Partial Least Square SVD

    Simply perform a svd on the crosscovariance matrix: X'Y
    There are no iterative deflation here.

    Read more in the :ref:`User Guide <cross_decomposition>`.

    Parameters
    ----------
    n_components : int, default 2
        Number of components to keep.

    scale : boolean, default True
        Whether to scale X and Y.

    copy : boolean, default True
        Whether to copy X and Y, or perform in-place computations.

    Attributes
    ----------
    x_weights_ : array, [p, n_components]
        X block weights vectors.

    y_weights_ : array, [q, n_components]
        Y block weights vectors.

    x_scores_ : array, [n_samples, n_components]
        X scores.

    y_scores_ : array, [n_samples, n_components]
        Y scores.

    See also
    --------
    PLSCanonical
    CCA
    """

    def __init__(self, n_components=2, scale=True, copy=True):
        self.n_components = n_components
        self.scale = scale
        self.copy = copy

    def fit(self, X, Y):
        # copy since this will contains the centered data
        check_consistent_length(X, Y)
        X = check_array(X, dtype=np.float64, copy=self.copy)
        Y = check_array(Y, dtype=np.float64, copy=self.copy, ensure_2d=False)
        if Y.ndim == 1:
            Y = Y.reshape(-1, 1)

        if self.n_components > max(Y.shape[1], X.shape[1]):
            raise ValueError("Invalid number of components n_components=%d"
                             " with X of shape %s and Y of shape %s."
                             % (self.n_components, str(X.shape), str(Y.shape)))

        # Scale (in place)
        X, Y, self.x_mean_, self.y_mean_, self.x_std_, self.y_std_ = (
            _center_scale_xy(X, Y, self.scale))
        # svd(X'Y)
        C = np.dot(X.T, Y)

        # The arpack svds solver only works if the number of extracted
        # components is smaller than rank(X) - 1. Hence, if we want to extract
        # all the components (C.shape[1]), we have to use another one. Else,
        # let's use arpacks to compute only the interesting components.
        if self.n_components >= np.min(C.shape):
            U, s, V = linalg.svd(C, full_matrices=False)
        else:
            U, s, V = arpack.svds(C, k=self.n_components)
        # Deterministic output
        U, V = svd_flip(U, V)
        V = V.T
        self.x_scores_ = np.dot(X, U)
        self.y_scores_ = np.dot(Y, V)
        self.x_weights_ = U
        self.y_weights_ = V
        return self

    def transform(self, X, Y=None):
        """Apply the dimension reduction learned on the train data."""
        check_is_fitted(self, 'x_mean_')
        X = check_array(X, dtype=np.float64)
        Xr = (X - self.x_mean_) / self.x_std_
        x_scores = np.dot(Xr, self.x_weights_)
        if Y is not None:
            if Y.ndim == 1:
                Y = Y.reshape(-1, 1)
            Yr = (Y - self.y_mean_) / self.y_std_
            y_scores = np.dot(Yr, self.y_weights_)
            return x_scores, y_scores
        return x_scores

    def fit_transform(self, X, y=None, **fit_params):
        """Learn and apply the dimension reduction on the train data.

        Parameters
        ----------
        X : array-like of predictors, shape = [n_samples, p]
            Training vectors, where n_samples in the number of samples and
            p is the number of predictors.

        Y : array-like of response, shape = [n_samples, q], optional
            Training vectors, where n_samples in the number of samples and
            q is the number of response variables.

        Returns
        -------
        x_scores if Y is not given, (x_scores, y_scores) otherwise.
        """
        return self.fit(X, y, **fit_params).transform(X, y)<|MERGE_RESOLUTION|>--- conflicted
+++ resolved
@@ -521,12 +521,8 @@
 
     Notes
     -----
-<<<<<<< HEAD
-    Matrices :
-=======
     Matrices::
 
->>>>>>> da4f480a
         T: x_scores_
         U: y_scores_
         W: x_weights_
@@ -534,28 +530,17 @@
         P: x_loadings_
         Q: y_loadings__
 
-<<<<<<< HEAD
-    Are computed such that:
-=======
     Are computed such that::
 
->>>>>>> da4f480a
         X = T P.T + Err and Y = U Q.T + Err
         T[:, k] = Xk W[:, k] for k in range(n_components)
         U[:, k] = Yk C[:, k] for k in range(n_components)
         x_rotations_ = W (P.T W)^(-1)
         y_rotations_ = C (Q.T C)^(-1)
-<<<<<<< HEAD
+
     where Xk and Yk are residual matrices at iteration k.
 
-    Slides explaining PLS
-    :ref:http://www.eigenvector.com/Docs/Wise_pls_properties.pdf
-=======
-
-    where Xk and Yk are residual matrices at iteration k.
-
     `Slides explaining PLS <http://www.eigenvector.com/Docs/Wise_pls_properties.pdf>`
->>>>>>> da4f480a
 
     For each component k, find weights u, v that optimizes:
     ``max corr(Xk u, Yk v) * std(Xk u) std(Yk u)``, such that ``|u| = 1``
@@ -672,12 +657,8 @@
 
     Notes
     -----
-<<<<<<< HEAD
-    Matrices :
-=======
     Matrices::
 
->>>>>>> da4f480a
         T: x_scores_
         U: y_scores_
         W: x_weights_
@@ -685,35 +666,21 @@
         P: x_loadings_
         Q: y_loadings__
 
-<<<<<<< HEAD
-    Are computed such that:
-=======
     Are computed such that::
 
->>>>>>> da4f480a
         X = T P.T + Err and Y = U Q.T + Err
         T[:, k] = Xk W[:, k] for k in range(n_components)
         U[:, k] = Yk C[:, k] for k in range(n_components)
         x_rotations_ = W (P.T W)^(-1)
         y_rotations_ = C (Q.T C)^(-1)
-<<<<<<< HEAD
+
     where Xk and Yk are residual matrices at iteration k.
 
-    Slides explaining PLS
-    :ref:http://www.eigenvector.com/Docs/Wise_pls_properties.pdf
+    `Slides explaining PLS <http://www.eigenvector.com/Docs/Wise_pls_properties.pdf>`
 
     For each component k, find weights u, v that optimize::
-    max corr(Xk u, Yk v) * std(Xk u) std(Yk u), such that ``|u| = |v| = 1``
-=======
-
-    where Xk and Yk are residual matrices at iteration k.
-
-    `Slides explaining PLS <http://www.eigenvector.com/Docs/Wise_pls_properties.pdf>`
-
-    For each component k, find weights u, v that optimize::
 
         max corr(Xk u, Yk v) * std(Xk u) std(Yk u), such that ``|u| = |v| = 1``
->>>>>>> da4f480a
 
     Note that it maximizes both the correlations between the scores and the
     intra-block variances.
