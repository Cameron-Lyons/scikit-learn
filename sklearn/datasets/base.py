"""
Base IO code for all datasets
"""

# Copyright (c) 2007 David Cournapeau <cournape@gmail.com>
#               2010 Fabian Pedregosa <fabian.pedregosa@inria.fr>
#               2010 Olivier Grisel <olivier.grisel@ensta.org>
# License: Simplified BSD

import os
import csv
import shutil
from os import environ
from os.path import dirname
from os.path import join
from os.path import exists
from os.path import expanduser
from os.path import isdir
from os import listdir
from os import makedirs

import numpy as np

from ..utils import check_random_state


class Bunch(dict):
    """Container object for datasets: dictionary-like object that
       exposes its keys as attributes."""

    def __init__(self, **kwargs):
        dict.__init__(self, kwargs)
        self.__dict__ = self


def get_data_home(data_home=None):
    """Return the path of the scikit-learn data dir.

    This folder is used by some large dataset loaders to avoid
    downloading the data several times.

    By default the data dir is set to a folder named 'scikit_learn_data'
    in the user home folder.

    Alternatively, it can be set by the 'SCIKIT_LEARN_DATA' environment
    variable or programatically by giving an explit folder path. The
    '~' symbol is expanded to the user home folder.

    If the folder does not already exist, it is automatically created.
    """
    if data_home is None:
        data_home = environ.get('SCIKIT_LEARN_DATA',
                               join('~', 'scikit_learn_data'))
    data_home = expanduser(data_home)
    if not exists(data_home):
        makedirs(data_home)
    return data_home


def clear_data_home(data_home=None):
    """Delete all the content of the data home cache."""
    data_home = get_data_home(data_home)
    shutil.rmtree(data_home)


def load_files(container_path, description=None, categories=None,
               load_content=True, shuffle=True, charset=None,
               charse_error='strict', random_state=0):
    """Load text files with categories as subfolder names.

    Individual samples are assumed to be files stored a two levels folder
    structure such as the following:

        container_folder/
            category_1_folder/
                file_1.txt
                file_2.txt
                ...
                file_42.txt
            category_2_folder/
                file_43.txt
                file_44.txt
                ...

    The folder names are used has supervised signal label names. The indivial
    file names are not important.

    This function does not try to extract features into a numpy array or
    scipy sparse matrix. In addition, if load_content is false it
    does not try to load the files in memory.

    To use utf-8 text files in a scikit-learn classification or clustering
    algorithm you will first need to use the `sklearn.features.text`
    module to build a feature extraction transformer that suits your
    problem.

    Similar feature extractors should be build for other kind of unstructured
    data input such as images, audio, video, ...

    Parameters
    ----------
    container_path : string or unicode
        Path to the main folder holding one subfolder per category

    description: string or unicode, optional (default=None)
        A paragraph describing the characteristic of the dataset: its source,
        reference, etc.

    categories : A collection of strings or None, optional (default=None)
        If None (default), load all the categories.
        If not None, list of category names to load (other categories ignored).

    load_content : boolean, optional (default=True)
        Whether to load or not the content of the different files. If
        true a 'data' attribute containing the text information is present
        in the data structure returned. If not, a filenames attribute
        gives the path to the files.

    charset : string or None (default is None)
        If None, do not try to decode the content of the files (e.g. for
        images or other non-text content).
        If not None, charset to use to decode text files if load_content is
        True.

    charset_error: {'strict', 'ignore', 'replace'}
        Instruction on what to do if a byte sequence is given to analyze that
        contains characters not of the given `charset`. By default, it is
        'strict', meaning that a UnicodeDecodeError will be raised. Other
        values are 'ignore' and 'replace'.

    shuffle : bool, optional (default=True)
        Whether or not to shuffle the data: might be important for models that
        make the assumption that the samples are independent and identically
        distributed (i.i.d.), such as stochastic gradient descent.

    random_state : int, RandomState instance or None, optional (default=0)
        If int, random_state is the seed used by the random number generator;
        If RandomState instance, random_state is the random number generator;
        If None, the random number generator is the RandomState instance used
        by `np.random`.

    Returns
    -------
    data : Bunch
        Dictionary-like object, the interesting attributes are: either
        data, the raw text data to learn, or 'filenames', the files
        holding it, 'target', the classification labels (integer index),
        'target_names', the meaning of the labels, and 'DESCR', the full
        description of the dataset.
    """
    target = []
    target_names = []
    filenames = []

    folders = [f for f in sorted(listdir(container_path))
               if isdir(join(container_path, f))]

    if categories is not None:
        folders = [f for f in folders if f in categories]

    for label, folder in enumerate(folders):
        target_names.append(folder)
        folder_path = join(container_path, folder)
        documents = [join(folder_path, d)
                     for d in sorted(listdir(folder_path))]
        target.extend(len(documents) * [label])
        filenames.extend(documents)

    # convert to array for fancy indexing
    filenames = np.array(filenames)
    target = np.array(target)

    if shuffle:
        random_state = check_random_state(random_state)
        indices = np.arange(filenames.shape[0])
        random_state.shuffle(indices)
        filenames = filenames[indices]
        target = target[indices]

    if load_content:
        data = [open(filename).read() for filename in filenames]
        if charset is not None:
            data = [d.decode(charset, charse_error) for d in data]
        return Bunch(data=data,
                     filenames=filenames,
                     target_names=target_names,
                     target=target,
                     DESCR=description)

    return Bunch(filenames=filenames,
                 target_names=target_names,
                 target=target,
                 DESCR=description)


def load_iris():
    """Load and return the iris dataset (classification).

    The iris dataset is a classic and very easy multi-class classification
    dataset.

    =================   ==============
    Classes                          3
    Samples per class               50
    Samples total                  150
    Dimensionality                   4
    Features            real, positive
    =================   ==============

    Returns
    -------
    data : Bunch
        Dictionary-like object, the interesting attributes are:
        'data', the data to learn, 'target', the classification labels,
        'target_names', the meaning of the labels, 'feature_names', the
        meaning of the features, and 'DESCR', the
        full description of the dataset.

    Examples
    --------
    Let's say you are interested in the samples 10, 25, and 50, and want to
    know their class name.

    >>> from sklearn.datasets import load_iris
    >>> data = load_iris()
    >>> data.target[[10, 25, 50]]
    array([0, 0, 1])
    >>> list(data.target_names)
    ['setosa', 'versicolor', 'virginica']
    """
    module_path = dirname(__file__)
    data_file = csv.reader(open(join(module_path, 'data', 'iris.csv')))
    fdescr = open(join(module_path, 'descr', 'iris.rst'))
    temp = data_file.next()
    n_samples = int(temp[0])
    n_features = int(temp[1])
    target_names = np.array(temp[2:])
    data = np.empty((n_samples, n_features))
    target = np.empty((n_samples,), dtype=np.int)

    for i, ir in enumerate(data_file):
        data[i] = np.asarray(ir[:-1], dtype=np.float)
        target[i] = np.asarray(ir[-1], dtype=np.int)

    return Bunch(data=data, target=target,
                 target_names=target_names,
                 DESCR=fdescr.read(),
                 feature_names=['sepal length (cm)', 'sepal width (cm)',
                                'petal length (cm)', 'petal width (cm)'])


def load_digits(n_class=10):
    """Load and return the digits dataset (classification).

    Each datapoint is a 8x8 image of a digit.

    =================   ==============
    Classes                         10
    Samples per class             ~180
    Samples total                 1797
    Dimensionality                  64
    Features             integers 0-16
    =================   ==============


    Parameters
    ----------
    n_class : integer, between 0 and 10, optional (default=10)
        The number of classes to return.

    Returns
    -------
    data : Bunch
        Dictionary-like object, the interesting attributes are:
        'data', the data to learn, 'images', the images corresponding
        to each sample, 'target', the classification labels for each
        sample, 'target_names', the meaning of the labels, and 'DESCR',
        the full description of the dataset.

    Examples
    --------
    To load the data and visualize the images::

        >>> from sklearn.datasets import load_digits
        >>> digits = load_digits()
        >>> digits.data.shape
        (1797, 64)
        >>> import pylab as pl #doctest: +SKIP
        >>> pl.gray() #doctest: +SKIP
        >>> pl.matshow(digits.images[0]) #doctest: +SKIP
        >>> pl.show() #doctest: +SKIP
    """
    module_path = dirname(__file__)
    data = np.loadtxt(join(module_path, 'data', 'digits.csv.gz'),
                      delimiter=',')
    descr = open(join(module_path, 'descr', 'digits.rst')).read()
    target = data[:, -1]
    flat_data = data[:, :-1]
    images = flat_data.view()
    images.shape = (-1, 8, 8)

    if n_class < 10:
        idx = target < n_class
        flat_data, target = flat_data[idx], target[idx]
        images = images[idx]

    return Bunch(data=flat_data,
                 target=target.astype(np.int),
                 target_names=np.arange(10),
                 images=images,
                 DESCR=descr)


def load_diabetes():
    """Load and return the diabetes dataset (regression).

    ==============      ==================
    Samples total       442
    Dimensionality      10
    Features            real, -.2 < x < .2
    Targets             integer 25 - 346
    ==============      ==================

    Returns
    -------
    data : Bunch
        Dictionary-like object, the interesting attributes are:
        'data', the data to learn and 'target', the regression target for each
        sample.
    """
    base_dir = join(dirname(__file__), 'data')
    data = np.loadtxt(join(base_dir, 'diabetes_data.csv.gz'))
    target = np.loadtxt(join(base_dir, 'diabetes_target.csv.gz'))
    return Bunch(data=data, target=target)


def load_linnerud():
    """Load and return the linnerud dataset (multivariate regression).

    Samples total: 20
    Dimensionality: 3 for both data and targets
    Features: integer
    Targets: integer

    Returns
    -------
    data : Bunch
        Dictionary-like object, the interesting attributes are: 'data' and
        'targets', the two multivariate datasets, with 'data' corresponding to
        the exercise and 'targets' corresponding to the physiological
        measurements, as well as 'feature_names' and 'target_names'.
    """
    base_dir = join(dirname(__file__), 'data/')
    # Read data
    data_exercise = np.loadtxt(base_dir + 'linnerud_exercise.csv', skiprows=1)
    data_physiological = np.loadtxt(base_dir + 'linnerud_physiological.csv',
                                    skiprows=1)
    # Read header
    with open(base_dir + 'linnerud_exercise.csv') as f:
        header_exercise = f.readline().split()
    with open(base_dir + 'linnerud_physiological.csv') as f:
        header_physiological = f.readline().split()
    with open(dirname(__file__) + '/descr/linnerud.rst') as f:
        descr = f.read()

    return Bunch(data=data_exercise, feature_names=header_exercise,
                 target=data_physiological,
                 target_names=header_physiological,
                 DESCR=descr)


def load_boston():
    """Load and return the boston house-prices dataset (regression).

    ==============     ==============
    Samples total                 506
    Dimensionality                 13
    Features           real, positive
    Targets             real 5. - 50.
    ==============     ==============

    Returns
    -------
    data : Bunch
        Dictionary-like object, the interesting attributes are:
        'data', the data to learn, 'target', the regression targets,
        'target_names', the meaning of the labels, and 'DESCR', the
        full description of the dataset.

    Examples
    --------
    >>> from sklearn.datasets import load_boston
    >>> boston = load_boston()
    >>> boston.data.shape
    (506, 13)
    """
    module_path = dirname(__file__)
    data_file = csv.reader(open(join(module_path, 'data',
                                     'boston_house_prices.csv')))
    fdescr = open(join(module_path, 'descr', 'boston_house_prices.rst'))
    temp = data_file.next()
    n_samples = int(temp[0])
    n_features = int(temp[1])
    data = np.empty((n_samples, n_features))
    target = np.empty((n_samples,))
    temp = data_file.next()  # names of features
    feature_names = np.array(temp)

    for i, d in enumerate(data_file):
        data[i] = np.asarray(d[:-1], dtype=np.float)
        target[i] = np.asarray(d[-1], dtype=np.float)

    return Bunch(data=data,
                 target=target,
                 feature_names=feature_names,
                 DESCR=fdescr.read())


def load_sample_images():
    """Load sample images for image manipulation.
    Loads both, ``china`` and ``flower``.

    Returns
    -------
    data : Bunch
        Dictionary-like object with the following attributes :
        'images', the two sample images, 'filenames', the file
        names for the images, and 'DESCR'
        the full description of the dataset.

    Examples
    --------
<<<<<<< HEAD
    To load the data and visualize the images::
=======
    To load the data and visualize the images:
>>>>>>> 95946d02

    >>> from sklearn.datasets import load_sample_images
    >>> dataset = load_sample_images()     #doctest: +SKIP
    >>> len(dataset.images)                #doctest: +SKIP
    2
    >>> first_img_data = dataset.images[0] #doctest: +SKIP
    >>> first_img_data.shape               #doctest: +SKIP
    (427, 640, 3)
    >>> first_img_data.dtype               #doctest: +SKIP
    dtype('uint8')
    """
    # Try to import imread from scipy. We do this lazily here to prevent
    # this module from depending on PIL.
    try:
        try:
            from scipy.misc import imread
        except ImportError:
            from scipy.misc.pilutil import imread
    except ImportError:
        raise ImportError("The Python Imaging Library (PIL) "
                          "is required to load data from jpeg files")
    module_path = join(dirname(__file__), "images")
    with open(join(module_path, 'README.txt')) as f:
        descr = f.read()
    filenames = [join(module_path, filename)
                 for filename in os.listdir(module_path)
                 if filename.endswith(".jpg")]
    # Load image data for each image in the source folder.
    images = [imread(filename) for filename in filenames]

    return Bunch(images=images,
                 filenames=filenames,
                 DESCR=descr)


def load_sample_image(image_name):
    """Load the numpy array of a single sample image

    Parameters
    -----------
    image_name: {`china.jpg`, `flower.jpg`}
        The name of the sample image loaded

    Returns
    -------
    img: 3D array
        The image as a numpy array: height x width x color

    Examples
    ---------

    >>> from sklearn.datasets import load_sample_image
    >>> china = load_sample_image('china.jpg')   # doctest: +SKIP
    >>> china.dtype                              # doctest: +SKIP
    dtype('uint8')
    >>> china.shape                              # doctest: +SKIP
    (427, 640, 3)
    >>> flower = load_sample_image('flower.jpg') # doctest: +SKIP
    >>> flower.dtype                             # doctest: +SKIP
    dtype('uint8')
    >>> flower.shape                             # doctest: +SKIP
    (427, 640, 3)
    """
    images = load_sample_images()
    index = None
    for i, filename in enumerate(images.filenames):
        if filename.endswith(image_name):
            index = i
            break
    if index is None:
        raise AttributeError("Cannot find sample image: %s" % image_name)
    return images.images[index]<|MERGE_RESOLUTION|>--- conflicted
+++ resolved
@@ -430,11 +430,7 @@
 
     Examples
     --------
-<<<<<<< HEAD
-    To load the data and visualize the images::
-=======
     To load the data and visualize the images:
->>>>>>> 95946d02
 
     >>> from sklearn.datasets import load_sample_images
     >>> dataset = load_sample_images()     #doctest: +SKIP
