"""
Various bayesian regression
"""

# Authors: V. Michel, F. Pedregosa, A. Gramfort
# License: BSD 3 clause

from math import log
import numpy as np
from scipy import linalg

from .base import LinearModel
from ..utils import as_float_array
from ..utils.extmath import fast_logdet


###############################################################################
# BayesianRidge regression

class BayesianRidge(LinearModel):
    """Bayesian ridge regression

    Fit a Bayesian ridge model and optimize the regularization parameters
    lambda (precision of the weights) and alpha (precision of the noise).

    Parameters
    ----------
    X : array, shape = (n_samples, n_features)
        Training vectors.

    y : array, shape = (length)
        Target values for training vectors

    n_iter : int, optional
        Maximum number of iterations.  Default is 300.

    tol : float, optional
        Stop the algorithm if w has converged. Default is 1.e-3.

    alpha_1 : float, optional
        Hyper-parameter : shape parameter for the Gamma distribution prior
        over the alpha parameter. Default is 1.e-6

    alpha_2 : float, optional
        Hyper-parameter : inverse scale parameter (rate parameter) for the
        Gamma distribution prior over the alpha parameter.
        Default is 1.e-6.

    lambda_1 : float, optional
        Hyper-parameter : shape parameter for the Gamma distribution prior
        over the lambda parameter. Default is 1.e-6.

    lambda_2 : float, optional
        Hyper-parameter : inverse scale parameter (rate parameter) for the
        Gamma distribution prior over the lambda parameter.
        Default is 1.e-6

    compute_score : boolean, optional
        If True, compute the objective function at each step of the model.
        Default is False

    fit_intercept : boolean, optional
        wether to calculate the intercept for this model. If set
        to false, no intercept will be used in calculations
        (e.g. data is expected to be already centered).
        Default is True.

    normalize : boolean, optional
        If True, the regressors X are normalized
        Default is False

    overwrite_X : boolean, optionnal
        If True, X will not be copied
        Default is False

    verbose : boolean, optional
        Verbose mode when fitting the model. Default is False.


    Attributes
    ----------
    `coef_` : array, shape = (n_features)
        Coefficients of the regression model (mean of distribution)

    `alpha_` : float
       estimated precision of the noise.

    `lambda_` : array, shape = (n_features)
       estimated precisions of the weights.

    `scores_` : float
        if computed, value of the objective function (to be maximized)

    Methods
    -------
    fit(X, y) : self
        Fit the model

    predict(X) : array
        Predict using the model.

    Examples
    --------
    >>> from scikits.learn import linear_model
    >>> clf = linear_model.BayesianRidge()
    >>> clf.fit([[0,0], [1, 1], [2, 2]], [0, 1, 2])
<<<<<<< HEAD
    BayesianRidge(n_iter=300, verbose=False, lambda_1=1e-06, lambda_2=1e-06,
           fit_intercept=True, alpha_2=1e-06, tol=0.001, alpha_1=1e-06,
           compute_score=False)
=======
    BayesianRidge(normalize=False, n_iter=300, verbose=False, lambda_1=1e-06,
           lambda_2=1e-06, fit_intercept=True, eps=0.001, alpha_2=1e-06,
           alpha_1=1e-06, overwrite_X=False, compute_score=False)
>>>>>>> e73dce95
    >>> clf.predict([[1, 1]])
    array([ 1.])

    Notes
    -----
    See examples/linear_model/plot_bayesian_ridge.py for an example.
    """

    def __init__(self, n_iter=300, tol=1.e-3, alpha_1=1.e-6, alpha_2=1.e-6,
                lambda_1=1.e-6, lambda_2=1.e-6, compute_score=False,
                fit_intercept=True, normalize=False,
                overwrite_X=False, verbose=False):
        self.n_iter = n_iter
        self.tol = tol 
        self.alpha_1 = alpha_1
        self.alpha_2 = alpha_2
        self.lambda_1 = lambda_1
        self.lambda_2 = lambda_2
        self.compute_score = compute_score
        self.fit_intercept = fit_intercept
        self.normalize = normalize
        self.overwrite_X = overwrite_X
        self.verbose = verbose

    def fit(self, X, y, **params):
        """Fit the model

        Parameters
        ----------
        X : numpy array of shape [n_samples,n_features]
            Training data
        y : numpy array of shape [n_samples]
            Target values

        Returns
        -------
        self : returns an instance of self.
        """
        self._set_params(**params)
        X = np.asanyarray(X, dtype=np.float)
        y = np.asanyarray(y, dtype=np.float)
        X = as_float_array(X, self.overwrite_X)
        X, y, X_mean, y_mean, X_std = self._center_data(X, y,
                self.fit_intercept, self.normalize)
        n_samples, n_features = X.shape

        ### Initialization of the values of the parameters
        alpha_ = 1. / np.var(y)
        lambda_ = 1.

        verbose = self.verbose
        lambda_1 = self.lambda_1
        lambda_2 = self.lambda_2
        alpha_1 = self.alpha_1
        alpha_2 = self.alpha_2

        self.scores_ = list()
        coef_old_ = None

        XT_y = np.dot(X.T, y)
        U, S, Vh = linalg.svd(X, full_matrices=False)
        eigen_vals_ = S ** 2

        ### Convergence loop of the bayesian ridge regression
        for iter_ in range(self.n_iter):

            ### Compute mu and sigma
            # sigma_ = lambda_ / alpha_ * np.eye(n_features) + np.dot(X.T, X)
            # coef_ = sigma_^-1 * XT * y
            if n_samples > n_features:
                coef_ = np.dot(Vh.T,
                               Vh / (eigen_vals_ + lambda_ / alpha_)[:, None])
                coef_ = np.dot(coef_, XT_y)
                if self.compute_score:
                    logdet_sigma_ = - np.sum(
                        np.log(lambda_ + alpha_ * eigen_vals_))
            else:
                coef_ = np.dot(X.T, np.dot(
                        U / (eigen_vals_ + lambda_ / alpha_)[None, :], U.T))
                coef_ = np.dot(coef_, y)
                if self.compute_score:
                    logdet_sigma_ = lambda_ * np.ones(n_features)
                    logdet_sigma_[:n_samples] += alpha_ * eigen_vals_
                    logdet_sigma_ = - np.sum(np.log(logdet_sigma_))

            ### Update alpha and lambda
            rmse_ = np.sum((y - np.dot(X, coef_)) ** 2)
            gamma_ = (np.sum((alpha_ * eigen_vals_)
                            / (lambda_ + alpha_ * eigen_vals_)))
            lambda_ = ((gamma_ + 2 * lambda_1)
                            / (np.sum(coef_ ** 2) + 2 * lambda_2))
            alpha_ = ((n_samples - gamma_ + 2 * alpha_1)
                            / (rmse_ + 2 * alpha_2))

            ### Compute the objective function
            if self.compute_score:
                s = lambda_1 * log(lambda_) - lambda_2 * lambda_
                s += alpha_1 * log(alpha_) - alpha_2 * alpha_
                s += 0.5 * (n_features * log(lambda_)
                               + n_samples * log(alpha_)
                               - alpha_ * rmse_
                               - (lambda_ * np.sum(coef_ ** 2))
                               - logdet_sigma_
                               - n_samples * log(2 * np.pi))
                self.scores_.append(s)

            ### Check for convergence
            if iter_ != 0 and np.sum(np.abs(coef_old_ - coef_)) < self.tol:
                if verbose:
                    print "Convergence after ", str(iter_), " iterations"
                break
            coef_old_ = np.copy(coef_)

        self.alpha_ = alpha_
        self.lambda_ = lambda_
        self.coef_ = coef_

        self._set_intercept(X_mean, y_mean, X_std)
        return self


###############################################################################
# ARD (Automatic Relevance Determination) regression


class ARDRegression(LinearModel):
    """Bayesian ARD regression.

    Fit the weights of a regression model, using an ARD prior. The weights of
    the regression model are assumed to be in Gaussian distributions.
    Also estimate the parameters lambda (precisions of the distributions of the
    weights) and alpha (precision of the distribution of the noise).
    The estimation is done by an iterative procedures (Evidence Maximization)

    Parameters
    ----------
    X : array, shape = (n_samples, n_features)
        Training vectors.

    y : array, shape = (n_samples)
        Target values for training vectors

    n_iter : int, optional
        Maximum number of iterations. Default is 300

    tol : float, optional
        Stop the algorithm if w has converged. Default is 1.e-3.

    alpha_1 : float, optional
        Hyper-parameter : shape parameter for the Gamma distribution prior
        over the alpha parameter. Default is 1.e-6.

    alpha_2 : float, optional
        Hyper-parameter : inverse scale parameter (rate parameter) for the
        Gamma distribution prior over the alpha parameter. Default is 1.e-6.

    lambda_1 : float, optional
        Hyper-parameter : shape parameter for the Gamma distribution prior
        over the lambda parameter. Default is 1.e-6.

    lambda_2 : float, optional
        Hyper-parameter : inverse scale parameter (rate parameter) for the
        Gamma distribution prior over the lambda parameter. Default is 1.e-6.

    compute_score : boolean, optional
        If True, compute the objective function at each step of the model.
        Default is False.

    threshold_lambda : float, optional
        threshold for removing (pruning) weights with high precision from
        the computation. Default is 1.e+4.

    fit_intercept : boolean, optional
        wether to calculate the intercept for this model. If set
        to false, no intercept will be used in calculations
        (e.g. data is expected to be already centered).
        Default is True.

    normalize : boolean, optional
        If True, the regressors X are normalized

    overwrite_X : boolean, optionnal
        If True, X will not be copied
        Default is False

    verbose : boolean, optional
        Verbose mode when fitting the model. Default is False.

    Attributes
    ----------
    `coef_` : array, shape = (n_features)
        Coefficients of the regression model (mean of distribution)

    `alpha_` : float
       estimated precision of the noise.

    `lambda_` : array, shape = (n_features)
       estimated precisions of the weights.

    `sigma_` : array, shape = (n_features, n_features)
        estimated variance-covariance matrix of the weights

    `scores_` : float
        if computed, value of the objective function (to be maximized)

    Methods
    -------
    fit(X, y) : self
        Fit the model

    predict(X) : array
        Predict using the model.

    Examples
    --------
    >>> from scikits.learn import linear_model
    >>> clf = linear_model.ARDRegression()
    >>> clf.fit([[0,0], [1, 1], [2, 2]], [0, 1, 2])
<<<<<<< HEAD
    ARDRegression(n_iter=300, verbose=False, lambda_1=1e-06, lambda_2=1e-06,
           fit_intercept=True, threshold_lambda=10000.0, alpha_2=1e-06,
           tol=0.001, alpha_1=1e-06, compute_score=False)
=======
    ARDRegression(normalize=False, n_iter=300, verbose=False, lambda_1=1e-06,
           lambda_2=1e-06, fit_intercept=True, eps=0.001,
           threshold_lambda=10000.0, alpha_2=1e-06, alpha_1=1e-06,
           overwrite_X=False, compute_score=False)
>>>>>>> e73dce95
    >>> clf.predict([[1, 1]])
    array([ 1.])

    Notes
    --------
    See examples/linear_model/plot_ard.py for an example.
    """

    def __init__(self, n_iter=300, tol=1.e-3, alpha_1=1.e-6, alpha_2=1.e-6,
                  lambda_1=1.e-6, lambda_2=1.e-6, compute_score=False,
                  threshold_lambda=1.e+4, fit_intercept=True,
                  normalize=False, overwrite_X=False, verbose=False):
        self.n_iter = n_iter
        self.tol = tol
        self.fit_intercept = fit_intercept
        self.normalize = normalize
        self.alpha_1 = alpha_1
        self.alpha_2 = alpha_2
        self.lambda_1 = lambda_1
        self.lambda_2 = lambda_2
        self.compute_score = compute_score
        self.threshold_lambda = threshold_lambda
        self.overwrite_X = overwrite_X
        self.verbose = verbose

    def fit(self, X, y, **params):
        """Fit the ARDRegression model according to the given training data
        and parameters.

        Iterative procedure to maximize the evidence

        Parameters
        ----------
        X : array-like, shape = [n_samples, n_features]
            Training vector, where n_samples in the number of samples and
            n_features is the number of features.
        y : array, shape = [n_samples]
            Target values (integers)

        Returns
        -------
        self : returns an instance of self.
        """
        self._set_params(**params)

        X = np.asanyarray(X, dtype=np.float)
        y = np.asanyarray(y, dtype=np.float)

        n_samples, n_features = X.shape
        coef_ = np.zeros(n_features)

        X = as_float_array(X, self.overwrite_X)

        X, y, X_mean, y_mean, X_std = self._center_data(X, y, self.fit_intercept,
                self.normalize)

        ### Launch the convergence loop
        keep_lambda = np.ones(n_features, dtype=bool)

        lambda_1 = self.lambda_1
        lambda_2 = self.lambda_2
        alpha_1 = self.alpha_1
        alpha_2 = self.alpha_2
        verbose = self.verbose

        ### Initialization of the values of the parameters
        alpha_ = 1. / np.var(y)
        lambda_ = np.ones(n_features)

        self.scores_ = list()
        coef_old_ = None

        ### Iterative procedure of ARDRegression
        for iter_ in range(self.n_iter):
            ### Compute mu and sigma (using Woodbury matrix identity)
            sigma_ = linalg.pinv(np.eye(n_samples) / alpha_ +
                          np.dot(X[:, keep_lambda] *
                          np.reshape(1. / lambda_[keep_lambda], [1, -1]),
                          X[:, keep_lambda].T))
            sigma_ = np.dot(sigma_, X[:, keep_lambda]
                          * np.reshape(1. / lambda_[keep_lambda], [1, -1]))
            sigma_ = - np.dot(np.reshape(1. / lambda_[keep_lambda], [-1, 1])
                                                * X[:, keep_lambda].T, sigma_)
            sigma_.flat[::(sigma_.shape[1] + 1)] += \
                          1. / lambda_[keep_lambda]
            coef_[keep_lambda] = alpha_ * np.dot(
                                        sigma_, np.dot(X[:, keep_lambda].T, y))

            ### Update alpha and lambda
            rmse_ = np.sum((y - np.dot(X, coef_)) ** 2)
            gamma_ = 1. - lambda_[keep_lambda] * np.diag(sigma_)
            lambda_[keep_lambda] = (gamma_ + 2. * lambda_1) \
                            / ((coef_[keep_lambda]) ** 2 + 2. * lambda_2)
            alpha_ = (n_samples - gamma_.sum() + 2. * alpha_1) \
                            / (rmse_ + 2. * alpha_2)

            ### Prune the weights with a precision over a threshold
            keep_lambda = lambda_ < self.threshold_lambda
            coef_[keep_lambda == False] = 0

            ### Compute the objective function
            if self.compute_score:
                s = (lambda_1 * np.log(lambda_) - lambda_2 * lambda_).sum()
                s += alpha_1 * log(alpha_) - alpha_2 * alpha_
                s += 0.5 * (fast_logdet(sigma_) + n_samples * log(alpha_)
                                                + np.sum(np.log(lambda_)))
                s -= 0.5 * (alpha_ * rmse_ + (lambda_ * coef_ ** 2).sum())
                self.scores_.append(s)

            ### Check for convergence
            if iter_ > 0 and np.sum(np.abs(coef_old_ - coef_)) < self.tol:
                if verbose:
                    print "Converged after %s iterations" % iter_
                break
            coef_old_ = np.copy(coef_)

        self.coef_ = coef_
        self.alpha_ = alpha_
        self.sigma_ = sigma_

        self._set_intercept(X_mean, y_mean, X_std)
        return self<|MERGE_RESOLUTION|>--- conflicted
+++ resolved
@@ -104,15 +104,9 @@
     >>> from scikits.learn import linear_model
     >>> clf = linear_model.BayesianRidge()
     >>> clf.fit([[0,0], [1, 1], [2, 2]], [0, 1, 2])
-<<<<<<< HEAD
-    BayesianRidge(n_iter=300, verbose=False, lambda_1=1e-06, lambda_2=1e-06,
-           fit_intercept=True, alpha_2=1e-06, tol=0.001, alpha_1=1e-06,
-           compute_score=False)
-=======
     BayesianRidge(normalize=False, n_iter=300, verbose=False, lambda_1=1e-06,
-           lambda_2=1e-06, fit_intercept=True, eps=0.001, alpha_2=1e-06,
+           lambda_2=1e-06, fit_intercept=True, alpha_2=1e-06, tol=0.001,
            alpha_1=1e-06, overwrite_X=False, compute_score=False)
->>>>>>> e73dce95
     >>> clf.predict([[1, 1]])
     array([ 1.])
 
@@ -331,16 +325,10 @@
     >>> from scikits.learn import linear_model
     >>> clf = linear_model.ARDRegression()
     >>> clf.fit([[0,0], [1, 1], [2, 2]], [0, 1, 2])
-<<<<<<< HEAD
-    ARDRegression(n_iter=300, verbose=False, lambda_1=1e-06, lambda_2=1e-06,
-           fit_intercept=True, threshold_lambda=10000.0, alpha_2=1e-06,
-           tol=0.001, alpha_1=1e-06, compute_score=False)
-=======
     ARDRegression(normalize=False, n_iter=300, verbose=False, lambda_1=1e-06,
-           lambda_2=1e-06, fit_intercept=True, eps=0.001,
-           threshold_lambda=10000.0, alpha_2=1e-06, alpha_1=1e-06,
-           overwrite_X=False, compute_score=False)
->>>>>>> e73dce95
+           lambda_2=1e-06, fit_intercept=True, threshold_lambda=10000.0,
+           alpha_2=1e-06, tol=0.001, alpha_1=1e-06, overwrite_X=False,
+           compute_score=False)
     >>> clf.predict([[1, 1]])
     array([ 1.])
 
